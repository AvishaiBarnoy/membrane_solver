# This workflow will install Python dependencies, run tests and lint with a single version of Python
# For more information see: https://docs.github.com/en/actions/automating-builds-and-tests/building-and-testing-python

name: CI

on:
  push:
    branches: ["main"]
  pull_request:
    branches: ["main"]

permissions:
  contents: read

jobs:
  lint:
    name: Lint (fatal only)
    runs-on: ubuntu-latest
    steps:
      - uses: actions/checkout@v4

      - name: Set up Python
        uses: actions/setup-python@v5
        with:
          python-version: "3.11"
          cache: pip

      - name: Install lint and format tools
        run: |
          python -m pip install --upgrade pip
          pip install ruff==0.14.9
<<<<<<< HEAD

      - name: Debug ruff version/path
        run: |
          which ruff || true
          ruff --version
          python -m pip show ruff
=======
>>>>>>> e28f9f35

      - name: Run ruff check (linting)
        run: |
          ruff check .

      - name: Run ruff format check
        run: |
          ruff format --check

      - name: Debug file hash + line endings
        run: |
          ls -la modules/constraints/pin_to_circle.py
          python -c "import pathlib; p=pathlib.Path('modules/constraints/pin_to_circle.py'); b=p.read_bytes(); print('bytes',len(b)); print('CRLF', b.count(b'\r\n')); print('CR', b.count(b'\r')); print('LF', b.count(b'\n'))"
          sha256sum modules/constraints/pin_to_circle.py


  test:
    name: Tests (pytest)
    runs-on: ubuntu-latest
    steps:
      - uses: actions/checkout@v4

      - name: Set up Python
        uses: actions/setup-python@v5
        with:
          python-version: "3.11"
          cache: pip

      - name: Install dependencies
        run: |
          python -m pip install --upgrade pip
          if [ -f requirements.txt ]; then pip install -r requirements.txt; fi
          pip install pytest pytest-cov

      - name: Run pytest with coverage
        env:
          PYTHONPATH: .
        run: |
          pytest --cov=. --cov-report=xml -q

      - name: Run benchmarks
        continue-on-error: true
        env:
          PYTHONPATH: .
        run: |
          python benchmarks/suite.py<|MERGE_RESOLUTION|>--- conflicted
+++ resolved
@@ -29,15 +29,12 @@
         run: |
           python -m pip install --upgrade pip
           pip install ruff==0.14.9
-<<<<<<< HEAD
-
+          
       - name: Debug ruff version/path
         run: |
           which ruff || true
           ruff --version
           python -m pip show ruff
-=======
->>>>>>> e28f9f35
 
       - name: Run ruff check (linting)
         run: |
