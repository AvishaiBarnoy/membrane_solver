# runtime/minimizer.py

import logging
from typing import Callable, Dict, List, Optional

import numpy as np

from geometry.entities import Mesh
from parameters.global_parameters import GlobalParameters
from parameters.resolver import ParameterResolver
from runtime.constraint_manager import ConstraintModuleManager
from runtime.energy_manager import EnergyModuleManager
from runtime.steppers.base import BaseStepper

logger = logging.getLogger("membrane_solver")


class Minimizer:
    """Coordinate the optimization loop for a mesh."""

    def __init__(
        self,
        mesh: Mesh,
        global_params: GlobalParameters,
        stepper: BaseStepper,
        energy_manager: EnergyModuleManager,
        constraint_manager: ConstraintModuleManager,
        energy_modules: Optional[List[str]] = None,
        constraint_modules: Optional[List[str]] = None,
        step_size: float = 1e-3,
        tol: float = 1e-6,
        quiet: bool = False,
    ) -> None:
        self.mesh = mesh
        self.global_params = global_params
        self.energy_manager = energy_manager
        self.constraint_manager = constraint_manager
        self.stepper = stepper
        self.step_size = step_size
        self.tol = tol
        self.quiet = quiet
        self.max_zero_steps = int(global_params.get("max_zero_steps", 10))
        self.step_size_floor = float(global_params.get("step_size_floor", 1e-8))

        # Use provided module lists or fall back to those defined on the mesh
        module_list = (
            energy_modules if energy_modules is not None else mesh.energy_modules
        )
        self.energy_modules = [
            self.energy_manager.get_module(mod) for mod in module_list
        ]

        constraint_list = (
            constraint_modules
            if constraint_modules is not None
            else mesh.constraint_modules
        )
        self.constraint_modules = [
            self.constraint_manager.get_constraint(constraint)
            for constraint in constraint_list
        ]
        self._has_enforceable_constraints = any(
            hasattr(mod, "enforce_constraint") for mod in self.constraint_modules
        )

        logger.debug(f"Loaded energy modules: {self.energy_manager.modules.keys()}")
        logger.debug(f"Mesh energy_modules: {self.mesh.energy_modules}")

        self.param_resolver = ParameterResolver(global_params)

    def __repr__(self):
        msg = f"""### MINIMIZER ###
MESH:\t {self.mesh}
GLOBAL PARAMETERS:\t {self.global_params}
STEPPER:\t {self.stepper}
STEP SIZE:\t {self.step_size}
############"""
        return msg

    def _compute_energy_and_gradient_array(self):
        """Array-based backend for energy and gradient computation."""
        positions = self.mesh.positions_view()
        index_map = self.mesh.vertex_index_to_row
        n_vertices = len(self.mesh.vertex_ids)
        grad_arr = np.zeros((n_vertices, 3), dtype=float)

        total_energy = 0.0

        for module in self.energy_modules:
            if hasattr(module, "compute_energy_and_gradient_array"):
                # Use fast array path
                E_mod = module.compute_energy_and_gradient_array(
                    self.mesh,
                    self.global_params,
                    self.param_resolver,
                    positions=positions,
                    index_map=index_map,
                    grad_arr=grad_arr,
                )
                total_energy += E_mod
            else:
                # Legacy path: compute dict and scatter
                E_mod, g_mod = module.compute_energy_and_gradient(
                    self.mesh, self.global_params, self.param_resolver
                )
                total_energy += E_mod

                # Scatter dict gradients into array
                for vidx, gvec in g_mod.items():
                    row = index_map.get(vidx)
                    if row is not None:
                        grad_arr[row] += gvec

        return total_energy, grad_arr

    def compute_energy_and_gradient(self):
        """Return total energy and gradient for the current mesh."""

        # Use array backend
        total_energy, grad_arr = self._compute_energy_and_gradient_array()

        # Convert back to dictionary for legacy steppers
        # Use vertex_ids to map row index back to vertex ID
        vertex_ids = self.mesh.vertex_ids
        grad: Dict[int, np.ndarray] = {}
        for row, vid in enumerate(vertex_ids):
            grad[vid] = grad_arr[row]

        # Apply constraint modifications to the gradient (e.g., Lagrange multipliers)
        self.constraint_manager.apply_gradient_modifications(
            grad, self.mesh, self.global_params
        )
        self._zero_fixed_gradients(grad)

        # Optional DEBUG‑level diagnostic: in Lagrange mode the projected
        # gradient should be (numerically) tangent to each fixed‑volume
        # manifold, i.e. ⟨∇E, ∇V_body⟩ ≈ 0.  This reuses the cached volume
        # gradients from ``_update_volume_gradients`` and is only executed
        # when verbose debugging is enabled.
        if logger.isEnabledFor(logging.DEBUG):
            mode = self.global_params.get("volume_constraint_mode", "lagrange")
            if mode == "lagrange" and self.mesh.bodies:
                max_abs_dot = 0.0
                for body in self.mesh.bodies.values():
                    # Check for target volume
                    V_target = body.target_volume
                    if V_target is None:
                        V_target = body.options.get("target_volume")

                    if V_target is None:
                        continue

                    # Use robust cache via method call
                    _, vol_grad = body.compute_volume_and_gradient(self.mesh)

                    dot = 0.0
                    for vidx, gVi in vol_grad.items():
                        gE = grad.get(vidx)
                        if gE is not None:
                            dot += float(np.dot(gE, gVi))
                    max_abs_dot = max(max_abs_dot, abs(dot))
                logger.debug(
                    "Lagrange tangency check: max |<∇E, ∇V>| = %.3e",
                    max_abs_dot,
                )

        return total_energy, grad

    def compute_energy_and_gradient_array(self):
        """Return total energy and dense gradient array for the current mesh."""
        positions = self.mesh.positions_view()
        vertex_ids = self.mesh.vertex_ids
        index_map = self.mesh.vertex_index_to_row
        grad_arr = np.zeros((len(vertex_ids), 3), dtype=float)

        total_energy = 0.0
        for module in self.energy_modules:
            if hasattr(module, "compute_energy_and_gradient_array"):
                E_mod = module.compute_energy_and_gradient_array(
                    self.mesh,
                    self.global_params,
                    self.param_resolver,
                    positions=positions,
                    index_map=index_map,
                    grad_arr=grad_arr,
                )
                total_energy += E_mod
                continue

            E_mod, g_mod = module.compute_energy_and_gradient(
                self.mesh, self.global_params, self.param_resolver
            )
            total_energy += E_mod
            for vidx, gvec in g_mod.items():
                row = index_map.get(vidx)
                if row is not None:
                    grad_arr[row] += gvec

        if hasattr(self.constraint_manager, "apply_gradient_modifications_array"):
            self.constraint_manager.apply_gradient_modifications_array(
                grad_arr, self.mesh, self.global_params
            )

        return total_energy, grad_arr

    def compute_energy(self):
        """Compute the total energy using the loaded modules."""
        total_energy = 0.0
        for module in self.energy_modules:
            E_mod, _ = module.compute_energy_and_gradient(
                self.mesh,
                self.global_params,
                self.param_resolver,
                compute_gradient=False,
            )
            total_energy += E_mod
        return total_energy

<<<<<<< HEAD
    def _zero_fixed_gradients(self, grad: Dict[int, np.ndarray]) -> None:
=======
    def _grad_arr_to_dict(self, grad_arr: np.ndarray) -> Dict[int, np.ndarray]:
        """Convert a dense gradient array into a sparse dict keyed by vertex id."""
        return {
            vid: grad_arr[row]
            for row, vid in enumerate(self.mesh.vertex_ids)
            if np.any(grad_arr[row])
        }

    def project_constraints(self, grad: Dict[int, np.ndarray] | np.ndarray) -> None:
        """Project gradients onto the feasible set defined by constraints."""

        if isinstance(grad, np.ndarray):
            self.project_constraints_array(grad)
            return

        # zero out fixed vertices and project others
>>>>>>> f940eb9a
        for vidx, vertex in self.mesh.vertices.items():
            if getattr(vertex, "fixed", False):
                grad[vidx][:] = 0.0

    def project_constraints(self, grad: Dict[int, np.ndarray]) -> None:
        """Backwards-compatible helper to enforce fixed vertices in gradients."""
        self._zero_fixed_gradients(grad)

    def project_constraints_array(self, grad_arr: np.ndarray) -> None:
        """Array-based variant of ``project_constraints``."""
        vertex_ids = self.mesh.vertex_ids
        for row, vidx in enumerate(vertex_ids):
            vertex = self.mesh.vertices[vidx]
            if getattr(vertex, "fixed", False):
                grad_arr[row] = 0.0
            elif hasattr(vertex, "constraint"):
                grad_arr[row] = vertex.constraint.project_gradient(grad_arr[row])

    def _enforce_constraints(self, mesh: Mesh | None = None):
        """Invoke all constraint modules on the current mesh.

        Accepts an optional ``mesh`` argument so it can be used directly as the
        ``constraint_enforcer`` callback in line‑search routines that call it
        as ``constraint_enforcer(mesh)``. When ``mesh`` is omitted, the
        minimizer's own mesh is used.

        This method is intended for use *during minimization*. Depending on
        the global parameter ``volume_projection_during_minimization``, the
        volume constraint may be enforced either purely through gradient
        projection (Evolver‑like) or by an additional geometric projection
        step inside the line search (legacy behaviour).
        """
        if not self._has_enforceable_constraints:
            return

        target_mesh = mesh if mesh is not None else self.mesh
        self.constraint_manager.enforce_all(
            target_mesh,
            global_params=self.global_params,
            context="minimize",
        )

    def enforce_constraints_after_mesh_ops(self, mesh: Mesh | None = None) -> None:
        """Enforce constraints after discrete mesh operations.

        This is used after refinement, equiangulation, vertex averaging, etc.,
        where we do want to snap the geometry back to satisfy hard constraints
        such as fixed volume.
        """
        if not self._has_enforceable_constraints:
            return

        target_mesh = mesh if mesh is not None else self.mesh
        self.constraint_manager.enforce_all(
            target_mesh,
            global_params=self.global_params,
            context="mesh_operation",
        )

    def minimize(
        self, n_steps: int = 1, callback: Optional[Callable[["Mesh", int], None]] = None
    ):
        """Run the optimization loop for ``n_steps`` iterations."""
        zero_step_counter = 0
        step_success = True

        if n_steps <= 0:
            E, grad = self.compute_energy_and_gradient()
            self._enforce_constraints()
            return {
                "energy": E,
                "gradient": grad,
                "mesh": self.mesh,
                "step_success": True,
                "iterations": 0,
                "terminated_early": True,
            }

        if self._has_enforceable_constraints:
            self.enforce_constraints_after_mesh_ops(self.mesh)

        last_grad_arr = None
        for i in range(n_steps):
            if callback:
                callback(self.mesh, i)

<<<<<<< HEAD
            E, grad = self.compute_energy_and_gradient()
=======
            E, grad_arr = self.compute_energy_and_gradient_array()
            self.project_constraints_array(grad_arr)
            last_grad_arr = grad_arr
>>>>>>> f940eb9a

            # check convergence by gradient norm
            grad_norm = float(np.linalg.norm(grad_arr))
            if grad_norm < self.tol:
                logger.debug("Converged: gradient norm below tolerance.")
                logger.info(f"Converged in {i} iterations; |∇E|={grad_norm:.3e}")
                return {
                    "energy": E,
                    "gradient": {
                        vid: grad_arr[row]
                        for row, vid in enumerate(self.mesh.vertex_ids)
                        if np.any(grad_arr[row])
                    },
                    "mesh": self.mesh,
                    "step_success": True,
                    "iterations": i + 1,
                    "terminated_early": True,
                }
            logger.debug("Iteration %d: |∇E|=%.3e", i, grad_norm)

            if not self.quiet:
                # Compute total area only when needed for diagnostics
                total_area = sum(
                    facet.compute_area(self.mesh) for facet in self.mesh.facets.values()
                )
                print(
                    f"Step {i:4d}: Area = {total_area:.5f}, Energy = {E:.5f}, Step Size  = {self.step_size:.2e}"
                )

            step_success, self.step_size = self.stepper.step(
                self.mesh,
                grad_arr,
                self.step_size,
                self.compute_energy,
                constraint_enforcer=self._enforce_constraints
                if self._has_enforceable_constraints
                else None,
            )

            if not step_success:
                if self.step_size <= self.step_size_floor:
                    zero_step_counter += 1
                    if zero_step_counter >= self.max_zero_steps:
                        logger.info(
                            "Terminating early after %d consecutive zero-steps "
                            "with step size <= %.2e.",
                            zero_step_counter,
                            self.step_size_floor,
                        )
                        return {
                            "energy": E,
                            "gradient": self._grad_arr_to_dict(last_grad_arr)
                            if last_grad_arr is not None
                            else {},
                            "mesh": self.mesh,
                            "step_success": False,
                            "iterations": i + 1,
                            "terminated_early": True,
                        }
                else:
                    zero_step_counter = 0
                reset = getattr(self.stepper, "reset", None)
                if callable(reset):
                    reset()
            else:
                zero_step_counter = 0

                # DEBUG-level diagnostics for accepted steps: report the new
                # energy and volume error for constrained bodies. These checks
                # are intentionally guarded so that normal runs pay no extra
                # cost; they are meant for interactive debugging only.
                if logger.isEnabledFor(logging.DEBUG):
                    E_after = self.compute_energy()
                    max_rel_violation_dbg = 0.0
                    vol_msgs: list[str] = []
                    if self.mesh.bodies:
                        for body in self.mesh.bodies.values():
                            target = body.target_volume
                            if target is None:
                                target = body.options.get("target_volume")
                            if target is None:
                                continue
                            current = body.compute_volume(self.mesh)
                            denom = max(abs(target), 1.0)
                            rel = (current - target) / denom
                            max_rel_violation_dbg = max(max_rel_violation_dbg, abs(rel))
                            vol_msgs.append(
                                "body %d: V=%.6f, V0=%.6f, relΔV=%.3e"
                                % (body.index, current, target, rel)
                            )
                    logger.debug(
                        "Accepted step %d: E_before=%.6f, E_after=%.6f, "
                        "step_size=%.3e, max_relΔV=%.3e",
                        i,
                        E,
                        E_after,
                        self.step_size,
                        max_rel_violation_dbg,
                    )
                    if vol_msgs:
                        logger.debug("Volume diagnostics: %s", "; ".join(vol_msgs))

                # In Lagrange mode, when geometric volume projection is
                # disabled during the line search, occasionally pull the
                # configuration back exactly onto the target volume manifolds
                # if we have drifted too far. This keeps hard volume
                # constraints honest without fighting the line search at every
                # trial step.
                mode = self.global_params.get("volume_constraint_mode", "lagrange")
                proj_flag = self.global_params.get(
                    "volume_projection_during_minimization", True
                )
                vol_tol = float(self.global_params.get("volume_tolerance", 1e-3))
                if mode == "lagrange" and not proj_flag and self.mesh.bodies:
                    max_rel_violation = 0.0
                    for body in self.mesh.bodies.values():
                        target = body.target_volume
                        if target is None:
                            target = body.options.get("target_volume")
                        if target is None:
                            continue
                        current = body.compute_volume(self.mesh)
                        denom = max(abs(target), 1.0)
                        rel = abs(current - target) / denom
                        if rel > max_rel_violation:
                            max_rel_violation = rel

                    if max_rel_violation > vol_tol:
                        logger.debug(
                            "Volume drift %.3e exceeds tolerance %.3e; "
                            "applying geometric volume projection.",
                            max_rel_violation,
                            vol_tol,
                        )
                        self.enforce_constraints_after_mesh_ops(self.mesh)
                        # After a hard projection, any CG history is stale.
                        reset = getattr(self.stepper, "reset", None)
                        if callable(reset):
                            reset()

        return {
            "energy": E,
            "gradient": self._grad_arr_to_dict(last_grad_arr)
            if last_grad_arr is not None
            else {},
            "mesh": self.mesh,
            "step_success": step_success,
            "iterations": n_steps,
            "terminated_early": False,
        }<|MERGE_RESOLUTION|>--- conflicted
+++ resolved
@@ -77,15 +77,14 @@
 ############"""
         return msg
 
-    def _compute_energy_and_gradient_array(self):
-        """Array-based backend for energy and gradient computation."""
+    def compute_energy_and_gradient_array(self):
+        """Return total energy and dense gradient array for the current mesh."""
         positions = self.mesh.positions_view()
+        vertex_ids = self.mesh.vertex_ids
         index_map = self.mesh.vertex_index_to_row
-        n_vertices = len(self.mesh.vertex_ids)
-        grad_arr = np.zeros((n_vertices, 3), dtype=float)
+        grad_arr = np.zeros((len(vertex_ids), 3), dtype=float)
 
         total_energy = 0.0
-
         for module in self.energy_modules:
             if hasattr(module, "compute_energy_and_gradient_array"):
                 # Use fast array path
@@ -98,51 +97,53 @@
                     grad_arr=grad_arr,
                 )
                 total_energy += E_mod
-            else:
-                # Legacy path: compute dict and scatter
-                E_mod, g_mod = module.compute_energy_and_gradient(
-                    self.mesh, self.global_params, self.param_resolver
-                )
-                total_energy += E_mod
-
-                # Scatter dict gradients into array
-                for vidx, gvec in g_mod.items():
-                    row = index_map.get(vidx)
-                    if row is not None:
-                        grad_arr[row] += gvec
+                continue
+
+            # Legacy path: compute dict and scatter
+            E_mod, g_mod = module.compute_energy_and_gradient(
+                self.mesh, self.global_params, self.param_resolver
+            )
+            total_energy += E_mod
+            for vidx, gvec in g_mod.items():
+                row = index_map.get(vidx)
+                if row is not None:
+                    grad_arr[row] += gvec
+
+        # Apply constraint modifications to the gradient (e.g., Lagrange multipliers)
+        if hasattr(self.constraint_manager, "apply_gradient_modifications_array"):
+            self.constraint_manager.apply_gradient_modifications_array(
+                grad_arr, self.mesh, self.global_params
+            )
 
         return total_energy, grad_arr
 
     def compute_energy_and_gradient(self):
         """Return total energy and gradient for the current mesh."""
 
-        # Use array backend
-        total_energy, grad_arr = self._compute_energy_and_gradient_array()
-
-        # Convert back to dictionary for legacy steppers
-        # Use vertex_ids to map row index back to vertex ID
-        vertex_ids = self.mesh.vertex_ids
-        grad: Dict[int, np.ndarray] = {}
-        for row, vid in enumerate(vertex_ids):
-            grad[vid] = grad_arr[row]
-
-        # Apply constraint modifications to the gradient (e.g., Lagrange multipliers)
-        self.constraint_manager.apply_gradient_modifications(
-            grad, self.mesh, self.global_params
-        )
-        self._zero_fixed_gradients(grad)
+        # Use array backend for performance
+        total_energy, grad_arr = self.compute_energy_and_gradient_array()
+
+        # Convert back to dictionary for legacy components if needed
+        # (Though we prefer staying in array space as long as possible)
+        grad = self._grad_arr_to_dict(grad_arr)
+
+        # Apply constraint modifications to the gradient (dictionary-based path)
+        # Note: compute_energy_and_gradient_array already handled array modifications
+        # but if we are here, we might need the dict modifications if array one was missing.
+        if not hasattr(self.constraint_manager, "apply_gradient_modifications_array"):
+            self.constraint_manager.apply_gradient_modifications(
+                grad, self.mesh, self.global_params
+            )
+            self._zero_fixed_gradients(grad)
 
         # Optional DEBUG‑level diagnostic: in Lagrange mode the projected
         # gradient should be (numerically) tangent to each fixed‑volume
-        # manifold, i.e. ⟨∇E, ∇V_body⟩ ≈ 0.  This reuses the cached volume
-        # gradients from ``_update_volume_gradients`` and is only executed
-        # when verbose debugging is enabled.
+        # manifold, i.e. ⟨∇E, ∇V_body⟩ ≈ 0.
         if logger.isEnabledFor(logging.DEBUG):
             mode = self.global_params.get("volume_constraint_mode", "lagrange")
             if mode == "lagrange" and self.mesh.bodies:
                 max_abs_dot = 0.0
                 for body in self.mesh.bodies.values():
-                    # Check for target volume
                     V_target = body.target_volume
                     if V_target is None:
                         V_target = body.options.get("target_volume")
@@ -150,7 +151,6 @@
                     if V_target is None:
                         continue
 
-                    # Use robust cache via method call
                     _, vol_grad = body.compute_volume_and_gradient(self.mesh)
 
                     dot = 0.0
@@ -165,43 +165,6 @@
                 )
 
         return total_energy, grad
-
-    def compute_energy_and_gradient_array(self):
-        """Return total energy and dense gradient array for the current mesh."""
-        positions = self.mesh.positions_view()
-        vertex_ids = self.mesh.vertex_ids
-        index_map = self.mesh.vertex_index_to_row
-        grad_arr = np.zeros((len(vertex_ids), 3), dtype=float)
-
-        total_energy = 0.0
-        for module in self.energy_modules:
-            if hasattr(module, "compute_energy_and_gradient_array"):
-                E_mod = module.compute_energy_and_gradient_array(
-                    self.mesh,
-                    self.global_params,
-                    self.param_resolver,
-                    positions=positions,
-                    index_map=index_map,
-                    grad_arr=grad_arr,
-                )
-                total_energy += E_mod
-                continue
-
-            E_mod, g_mod = module.compute_energy_and_gradient(
-                self.mesh, self.global_params, self.param_resolver
-            )
-            total_energy += E_mod
-            for vidx, gvec in g_mod.items():
-                row = index_map.get(vidx)
-                if row is not None:
-                    grad_arr[row] += gvec
-
-        if hasattr(self.constraint_manager, "apply_gradient_modifications_array"):
-            self.constraint_manager.apply_gradient_modifications_array(
-                grad_arr, self.mesh, self.global_params
-            )
-
-        return total_energy, grad_arr
 
     def compute_energy(self):
         """Compute the total energy using the loaded modules."""
@@ -216,17 +179,20 @@
             total_energy += E_mod
         return total_energy
 
-<<<<<<< HEAD
-    def _zero_fixed_gradients(self, grad: Dict[int, np.ndarray]) -> None:
-=======
     def _grad_arr_to_dict(self, grad_arr: np.ndarray) -> Dict[int, np.ndarray]:
         """Convert a dense gradient array into a sparse dict keyed by vertex id."""
         return {
-            vid: grad_arr[row]
+            vid: grad_arr[row].copy()
             for row, vid in enumerate(self.mesh.vertex_ids)
             if np.any(grad_arr[row])
         }
 
+    def _zero_fixed_gradients(self, grad: Dict[int, np.ndarray]) -> None:
+        """Helper to zero out gradients for fixed vertices in dict format."""
+        for vidx, vertex in self.mesh.vertices.items():
+            if getattr(vertex, "fixed", False):
+                grad[vidx][:] = 0.0
+
     def project_constraints(self, grad: Dict[int, np.ndarray] | np.ndarray) -> None:
         """Project gradients onto the feasible set defined by constraints."""
 
@@ -234,15 +200,9 @@
             self.project_constraints_array(grad)
             return
 
-        # zero out fixed vertices and project others
->>>>>>> f940eb9a
-        for vidx, vertex in self.mesh.vertices.items():
-            if getattr(vertex, "fixed", False):
-                grad[vidx][:] = 0.0
-
-    def project_constraints(self, grad: Dict[int, np.ndarray]) -> None:
-        """Backwards-compatible helper to enforce fixed vertices in gradients."""
+        # Legacy dict path
         self._zero_fixed_gradients(grad)
+        # Add projection for non-fixed constraints if needed here
 
     def project_constraints_array(self, grad_arr: np.ndarray) -> None:
         """Array-based variant of ``project_constraints``."""
@@ -251,23 +211,12 @@
             vertex = self.mesh.vertices[vidx]
             if getattr(vertex, "fixed", False):
                 grad_arr[row] = 0.0
-            elif hasattr(vertex, "constraint"):
-                grad_arr[row] = vertex.constraint.project_gradient(grad_arr[row])
+            elif "constraint" in vertex.options:
+                constraint = vertex.options["constraint"]
+                grad_arr[row] = constraint.project_gradient(grad_arr[row])
 
     def _enforce_constraints(self, mesh: Mesh | None = None):
-        """Invoke all constraint modules on the current mesh.
-
-        Accepts an optional ``mesh`` argument so it can be used directly as the
-        ``constraint_enforcer`` callback in line‑search routines that call it
-        as ``constraint_enforcer(mesh)``. When ``mesh`` is omitted, the
-        minimizer's own mesh is used.
-
-        This method is intended for use *during minimization*. Depending on
-        the global parameter ``volume_projection_during_minimization``, the
-        volume constraint may be enforced either purely through gradient
-        projection (Evolver‑like) or by an additional geometric projection
-        step inside the line search (legacy behaviour).
-        """
+        """Invoke all constraint modules on the current mesh."""
         if not self._has_enforceable_constraints:
             return
 
@@ -278,13 +227,8 @@
             context="minimize",
         )
 
-    def enforce_constraints_after_mesh_ops(self, mesh: Mesh | None = None) -> None:
-        """Enforce constraints after discrete mesh operations.
-
-        This is used after refinement, equiangulation, vertex averaging, etc.,
-        where we do want to snap the geometry back to satisfy hard constraints
-        such as fixed volume.
-        """
+    def enforce_constraints_after_mesh_ops(self, mesh: Mesh | None = None):
+        """Enforce constraints after discrete mesh operations."""
         if not self._has_enforceable_constraints:
             return
 
@@ -322,13 +266,10 @@
             if callback:
                 callback(self.mesh, i)
 
-<<<<<<< HEAD
-            E, grad = self.compute_energy_and_gradient()
-=======
+            # Use array-based path for main loop
             E, grad_arr = self.compute_energy_and_gradient_array()
             self.project_constraints_array(grad_arr)
             last_grad_arr = grad_arr
->>>>>>> f940eb9a
 
             # check convergence by gradient norm
             grad_norm = float(np.linalg.norm(grad_arr))
@@ -337,11 +278,7 @@
                 logger.info(f"Converged in {i} iterations; |∇E|={grad_norm:.3e}")
                 return {
                     "energy": E,
-                    "gradient": {
-                        vid: grad_arr[row]
-                        for row, vid in enumerate(self.mesh.vertex_ids)
-                        if np.any(grad_arr[row])
-                    },
+                    "gradient": self._grad_arr_to_dict(grad_arr),
                     "mesh": self.mesh,
                     "step_success": True,
                     "iterations": i + 1,
@@ -396,10 +333,6 @@
             else:
                 zero_step_counter = 0
 
-                # DEBUG-level diagnostics for accepted steps: report the new
-                # energy and volume error for constrained bodies. These checks
-                # are intentionally guarded so that normal runs pay no extra
-                # cost; they are meant for interactive debugging only.
                 if logger.isEnabledFor(logging.DEBUG):
                     E_after = self.compute_energy()
                     max_rel_violation_dbg = 0.0
@@ -431,12 +364,6 @@
                     if vol_msgs:
                         logger.debug("Volume diagnostics: %s", "; ".join(vol_msgs))
 
-                # In Lagrange mode, when geometric volume projection is
-                # disabled during the line search, occasionally pull the
-                # configuration back exactly onto the target volume manifolds
-                # if we have drifted too far. This keeps hard volume
-                # constraints honest without fighting the line search at every
-                # trial step.
                 mode = self.global_params.get("volume_constraint_mode", "lagrange")
                 proj_flag = self.global_params.get(
                     "volume_projection_during_minimization", True
@@ -464,7 +391,6 @@
                             vol_tol,
                         )
                         self.enforce_constraints_after_mesh_ops(self.mesh)
-                        # After a hard projection, any CG history is stale.
                         reset = getattr(self.stepper, "reset", None)
                         if callable(reset):
                             reset()
