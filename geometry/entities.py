--- conflicted
+++ resolved
@@ -383,14 +383,10 @@
             tri_rows, _ = mesh.triangle_row_cache()
 
             if body_rows is not None and tri_rows is not None:
-<<<<<<< HEAD
-=======
                 # Get triangle vertex indices: (N_tri, 3)
                 # These are indices into the positions array (rows)
                 # tri_rows is (Total_Tri, 3), body_rows is (N_body_tri,)
                 # So we want tri_rows[body_rows] -> (N_body_tri, 3)
-
->>>>>>> f940eb9a
                 indices = tri_rows[body_rows]
 
                 v0 = positions[indices[:, 0]]
@@ -457,22 +453,15 @@
             v1 = positions[indices[:, 1]]
             v2 = positions[indices[:, 2]]
 
-<<<<<<< HEAD
-=======
             # Gradients for each vertex of the triangle
             # grad_v0 = (v1 x v2) / 6
             # grad_v1 = (v2 x v0) / 6
             # grad_v2 = (v0 x v1) / 6
-
->>>>>>> f940eb9a
             g0 = _fast_cross(v1, v2) * (factor / 6.0)
             g1 = _fast_cross(v2, v0) * (factor / 6.0)
             g2 = _fast_cross(v0, v1) * (factor / 6.0)
 
-<<<<<<< HEAD
-=======
             # Scatter add
->>>>>>> f940eb9a
             np.add.at(grad_arr, indices[:, 0], g0)
             np.add.at(grad_arr, indices[:, 1], g1)
             np.add.at(grad_arr, indices[:, 2], g2)
@@ -480,11 +469,8 @@
             # Fallback path: Compute dictionary and scatter
             _, grad_dict = self.compute_volume_and_gradient(mesh)
 
-<<<<<<< HEAD
-=======
             # We need to map vertex IDs to rows in grad_arr
             # mesh.vertex_index_to_row should be valid if positions is valid
->>>>>>> f940eb9a
             idx_map = mesh.vertex_index_to_row
             for vid, g in grad_dict.items():
                 row = idx_map.get(vid)
@@ -586,13 +572,9 @@
                 v_ids = []
                 for signed_ei in facet.edge_indices:
                     edge = mesh.edges[abs(signed_ei)]
-                    if signed_ei > 0:
-                        tail, head = edge.tail_index, edge.head_index
-                    else:
-                        tail, head = edge.head_index, edge.tail_index
-                    if not v_ids:
+                    tail = edge.tail_index if signed_ei > 0 else edge.head_index
+                    if not v_ids or v_ids[-1] != tail:
                         v_ids.append(tail)
-                    v_ids.append(head)
                 if len(v_ids) > 1:
                     v_ids = v_ids[:-1]
 
@@ -847,26 +829,6 @@
         new_mesh.macros = copy.deepcopy(getattr(self, "macros", {}))
         return new_mesh
 
-    @property
-    def facet_to_triangle_row(self) -> Dict[int, int]:
-        """
-        Return a map from facet_index to row index in the triangle_rows_cache.
-        """
-        if (
-            self._facet_to_row_version == self._facet_loops_version
-            and self._facet_to_row_cache
-        ):
-            return self._facet_to_row_cache
-
-        # Ensure cache is built
-        self.triangle_row_cache()
-
-        self._facet_to_row_cache = {
-            fid: i for i, fid in enumerate(self._triangle_row_facets)
-        }
-        self._facet_to_row_version = self._facet_loops_version
-        return self._facet_to_row_cache
-
     def get_edge(self, index: int) -> "Edge":
         if index > 0:
             return self.edges[index]
@@ -1079,12 +1041,9 @@
         self.build_position_cache()
 
         tri_facets: list[int] = []
-<<<<<<< HEAD
         # Sort keys to ensure deterministic order (and match iteration order if dicts are ordered)
         # Using sorted() for safety across Python versions/implementations if needed,
         # but insertion order is standard now.
-=======
->>>>>>> f940eb9a
         for fid, loop in self.facet_vertex_loops.items():
             if len(loop) == 3:
                 tri_facets.append(fid)
