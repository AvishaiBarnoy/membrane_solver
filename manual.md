<<<<<<< HEAD
# Membrane Solver Manual

This document explains how to run the membrane solver, how to work with input
meshes, and which physical energies and constraints are currently implemented.
It is intended to stay in sync with the `main` branch: new feature branches
should extend this manual before they are merged.

---

## 1. Installation

- Python: 3.10 or newer.
- Install dependencies from the repository root:

  ```bash
  pip install -r requirements.txt
  ```

- Tests (recommended before/after larger changes):

  ```bash
  pytest -q
  ```

---

## 2. Basic usage

Run the main driver from the repository root:

```bash
python main.py -i meshes/cube_good_min_routine.json -o output.json
```

Key command‑line options:

- `-i, --input PATH`  
  Input mesh JSON file. If the `.json` suffix is omitted, it will be added.

- `-o, --output PATH`  
  Output mesh JSON file. If omitted, the final geometry is **not** saved.

- `--instructions PATH`  
  Optional instruction file; each token or whitespace‑separated word is an
  interactive command (e.g. `g100`, `r`, `u`, …). These commands are executed
  before interactive mode starts.

- `--properties`  
  Compute and print basic physical properties (total area, volume, per‑body
  area/volume) and exit without minimization.

- `--volume-mode {lagrange,penalty}`  
  Override the global `volume_constraint_mode`.
  - `lagrange` – treat volume as a hard constraint (default).
  - `penalty` – add a quadratic volume energy term.

- `--log PATH`  
  Log file path (default: `membrane_solver.log`, overwritten each run).

- `-q, --quiet`  
  Suppress per‑step console output.

- `--debug`  
  Enable verbose DEBUG logging (line‑search diagnostics, constraint details,
  etc.). For normal runs leave this off.

- `--non-interactive`  
  Do not enter the interactive prompt after executing the instruction list.

Example: run a scripted minimization, then exit without interactive mode:

```bash
python main.py -i meshes/cube_good_min_routine.json \
               --non-interactive
```

---

## 3. Interactive mode

By default, after any initial instructions are executed the solver enters an
interactive loop:

```text
=== Membrane Solver ===
Input file: meshes/cube_good_min_routine.json
Output file: (not saving)
Energy modules: ['surface']
Constraint modules: ['volume']
Instructions: ['g100', 'r', 'u', 'g100', 'V', 'g20', 'r', 'g50', 'r', 'g50']
>
```

Type commands at the prompt; multiple commands can be written without spaces
(`g10rV5`), or as separate tokens (`g10 r V5`). Use `help` at any time.

Interactive commands:

- `gN`  
  Run `N` minimization steps (e.g. `g5`, `g100`). Bare `g` runs one step.

- `gd` / `cg`  
  Switch to Gradient Descent or Conjugate Gradient steppers. CG is the default.

- `tX`  
  Set step size to `X` (e.g. `t1e-3`).

- `r`  
  Refine the mesh (triangle refinement and polygonal refinement), then
  re‑enforce hard constraints such as fixed volume.

- `V` / `VN` / `vertex_average`  
  Vertex averaging once (`V` / `vertex_average`) or `N` times (`V5`). After
  averaging, hard constraints are re‑enforced.

- `u`  
  Equiangulate the mesh (edge flips to improve triangle quality), followed by
  constraint re‑enforcement.

- `properties` / `props` / `p`  
  Print physical properties (global and per‑body area/volume).

- `visualize` / `s`  
  Plot the current geometry in a Matplotlib 3D view.

- `save`  
  Save the current geometry to `interactive.temp`.

- `help`, `h`, `?`  
  Show a summary of interactive commands and CLI options.

- `quit`, `exit`, `q`  
  Leave interactive mode.

---

## 4. Mesh JSON structure (overview)

Meshes are JSON files describing vertices, edges, facets, bodies, global
parameters, energy modules and constraint modules. The exact schema is
validated in the test suite; this section focuses on the main concepts.

High‑level layout:

- `vertices`: list of vertex objects with:
  - `index`: integer ID.
  - `position`: `[x, y, z]`.
  - `fixed`: optional boolean; if true the vertex never moves.
  - `options`: optional dict for local parameters and constraints.

- `edges`: list of edges:
  - `index`: integer ID (1‑based).
  - `tail`, `head`: vertex indices.
  - `options`: optional dict.

- `facets`: list of facets:
  - `index`: integer ID.
  - `edge_indices`: list of signed edge indices describing an oriented loop.
  - `fixed`: optional boolean.
  - `options`: dict with keys such as:
    - `"energy"`: list or string of energy module names (e.g. `"surface"`).
    - `"constraints"`: list or string of constraint module names.
    - `"surface_tension"`: per‑facet tension overriding the global default.
    - `"target_area"`: used by facet‑area constraints.

- `bodies`: list of bodies:
  - `index`: integer ID.
  - `facet_indices`: list of facet indices forming a closed region.
  - `target_volume`: optional target volume (used by volume constraints).
  - `options`: dict with keys such as:
    - `"target_volume"`: same as above if `target_volume` is omitted.
    - `"target_area"`: surface‑area constraints.

- `energy_modules`: list of energy module names to load globally.
- `constraint_modules`: list of constraint module names to load globally.
- `instructions`: list of interactive commands to run on startup
  (e.g. `["g100", "r", "u", "g100", "V", "g20", "r", "g50", "r", "g50"]`).

- `global_parameters`: dictionary of defaults and global settings, such as:
  - `"surface_tension"` (float, default `1.0`).
  - `"volume_stiffness"` (float, for penalty mode).
  - `"volume_constraint_mode"`: `"lagrange"` (default) or `"penalty"`.
  - `"volume_projection_during_minimization"` (bool).
  - `"volume_tolerance"` (float).
  - `"step_size"` (float initial step size).
  - `"max_zero_steps"`, `"step_size_floor"` (line‑search/stopping tweaks).
  - `"target_surface_area"`: for global area constraints.
  - `"perimeter_constraints"`: see §6.4.

The loader (`geometry.geom_io.parse_geometry`) also:

- Automatically triangulates polygonal facets.
- Builds connectivity maps (vertex↔edges↔facets).
- Populates cached vertex loops for faster geometry calculations.

---

## 5. Energies

### 5.1 Surface tension (`modules/energy/surface.py`)

This is the default energy for facets. It computes

\[
E_{\text{surface}} = \sum_{\text{facets } f} \gamma_f \, A_f,
\]

where `A_f` is the area and `γ_f` is the surface tension:

- Per‑facet value from `facet.options["surface_tension"]` if present.
- Otherwise `global_parameters["surface_tension"]`.

Every facet automatically gets surface energy unless you explicitly omit the
`surface` module **and** set surface tension to zero.

### 5.2 Volume penalty (`modules/energy/volume.py`)

The volume energy module is active only when:

- `volume_constraint_mode == "penalty"`, **and**
- the `volume` energy module is listed in `energy_modules`.

In that case the body energy is

\[
E_{\text{vol}} = \tfrac{1}{2} k (V - V_0)^2,
\]

where:

- `V` is the current body volume,
- `V0` is the target volume (`target_volume` or `options["target_volume"]`),
- `k` is stiffness (`body.options["volume_stiffness"]` or
  `global_parameters.volume_stiffness`).

In the default `"lagrange"` mode this energy is **disabled**; volume is
handled by the constraint system instead.

---

## 6. Constraints

Constraints are implemented either as:

- Geometric position/gradient projections attached directly to entities
  (e.g. `PinToPlane`), or
- Constraint modules under `modules/constraints`, managed by
  `ConstraintModuleManager` and invoked via `constraint_modules`.

### 6.1 Volume constraint (`modules/constraints/volume.py`)

This is the main mechanism for fixed volume in `"lagrange"` mode.

Activation:

- Include `"volume"` in `constraint_modules`, and
- Set a `target_volume` either on the body or in `body.options`.

Behaviour:

- During minimization, the gradient is projected onto the fixed‑volume
  manifold (Lagrange‑style).
- After discrete mesh operations (refinement, equiangulation, vertex
  averaging), a geometric projection step nudges the mesh back to the exact
  target volume.

### 6.2 Surface‑area constraints

- **Body surface area** (`modules/constraints/body_area.py`)  
  - Add `"body_area"` to `constraint_modules`.  
  - Set `body.options["target_area"]` for each constrained body.

- **Facet surface area** (`modules/constraints/fix_facet_area.py`)  
  - Add `"fix_facet_area"` to `constraint_modules`.  
  - Set `facet.options["target_area"]` on each constrained facet.

- **Global surface area** (`modules/constraints/global_area.py`)  
  - Add `"global_area"` to `constraint_modules`.  
  - Set `global_parameters["target_surface_area"]`.

All of these use small Lagrange‑multiplier style corrections (displacing
vertices along area gradients) to match the specified targets.

### 6.3 Perimeter constraints (`modules/constraints/perimeter.py`)

Global parameter `perimeter_constraints` may be a list of dicts:

```json
"global_parameters": {
  "perimeter_constraints": [
    {
      "edges": [1, 2, 3, 4],
      "target_perimeter": 4.0
    }
  ]
}
```

Add `"perimeter"` to `constraint_modules` to activate. Each constraint defines:

- `edges`: a loop of (signed) edge indices.
- `target_perimeter`: target total length.

The module computes perimeter, its gradient, and applies a small Lagrange step
to match the target.

### 6.4 Geometric constraints: `PinToPlane`

`modules/constraints/pin_to_plane.py` defines a `PinToPlane` helper you can
attach directly to vertices:

```python
from modules.constraints.pin_to_plane import PinToPlane

plane = PinToPlane(plane_normal=[0, 0, 1], plane_point=[0, 0, 0])
vertex.options["constraint"] = plane
```

The minimizer will call `project_position` and `project_gradient` on such
constraints when updating positions/gradients, effectively pinning the vertex
to a plane and keeping forces tangent.

### 6.5 Fixed vertices

Any vertex with `fixed: true` in the JSON is held fixed:

- Its gradient is zeroed in `project_constraints`.
- Position updates and constraint corrections skip it.

This is the primary way to pin boundary curves or special anchor points.

---

## 7. Global parameters and stepper behaviour

Some important tuning parameters in `global_parameters`:

- `step_size`  
  Initial step size for the line search (overridden by `tX` in interactive
  mode).

- `max_zero_steps`  
  Maximum consecutive failed steps (step size below floor with no energy
  decrease) before early termination.

- `step_size_floor`  
  Minimum allowed step size in the line search.

- `volume_constraint_mode`  
  - `"lagrange"` (default): hard volume; `volume` energy disabled.
  - `"penalty"`: soft volume energy; use with the `volume` energy module.

- `volume_projection_during_minimization`  
  - `False` (recommended with `"lagrange"`): rely on gradient projection and
    occasional hard projections after mesh operations.
  - `True`: force geometric volume projection during minimization as well
    (legacy behaviour; slower).

- `volume_tolerance`  
  Allowed relative volume drift before a corrective projection is triggered.

The default stepper is Conjugate Gradient with Armijo backtracking line search.
You can switch to plain Gradient Descent with `gd` in interactive mode.

---

## 8. Worked example: cube → sphere

The mesh `meshes/cube_good_min_routine.json` sets up a cube that relaxes to a
fixed‑volume sphere.

Run:

```bash
python main.py -i meshes/cube_good_min_routine.json -o cube_sphere_out.json
```

The file:

- Selects the `surface` energy module and the `volume` constraint.
- Sets `global_parameters.volume_constraint_mode` to `"lagrange"`.
- Provides an instruction sequence:

  ```json
  "instructions": ["g100", "r", "u", "g100", "V", "g20", "r", "g50", "r", "g50"]
  ```

which roughly corresponds to:

1. Minimize 100 steps.
2. Refine and equiangulate.
3. Minimize again and perform vertex averaging.
4. Repeat refinement + minimization cycles to improve both shape and mesh
   quality.

You can inspect the final geometry with:

```bash
python visualize_geometry.py cube_sphere_out.json
```

---

## 9. Developer notes (energy modules and inheritance)

For contributors, a few structural rules:

1. Energy modules are loaded once during input parsing. Each module exposes
   a function

   ```python
   compute_energy_and_gradient(mesh, global_params, param_resolver, *, compute_gradient=True)
   ```

   which returns `(energy, gradient_dict)`.

2. `param_resolver` allows per‑entity parameters (e.g. per‑facet
   `surface_tension`) to override `global_parameters`.

3. Default energies:
   - Facets get surface tension energy by default unless surface tension is
     set to zero and/or the module is omitted.
   - Bodies with a `target_volume` use the `volume` constraint in `"lagrange"`
     mode and the volume penalty only in `"penalty"` mode.

4. Inheritance rules during refinement:
   - Child facets inherit all energy and constraints of the parent facet.
   - Split edges inherit constraints of the parent edge.
   - New edges created inside a facet inherit facet‑level constraints.
   - Midpoint vertices inherit constraints (including `fixed`) from their
     parent edge or facet.

5. Common `options` keys:
   - `"refine": true/false` – refine or skip this entity when refining.
   - `"constraints": [...]` – explicit constraint modules for this entity.
   - `"energy": [...]` – explicit energy modules for this entity.
   - Parameter overrides such as `"surface_tension": 5.0`.

When adding new energies or constraints, implement the appropriate
`compute_energy_and_gradient` / `enforce_constraint` functions and update this
manual accordingly before merging into `main`.
=======
Here I will take notes for the manual...

1. energy modules are loaded once during input parsing
2. modules have a strict naming and should end with a funcion "compute_energy_and_gradient()"
    which takes these inputs: mesh, global_params, param_resolver 
    mesh: geometric structure and data on the system
    global_params: global parameters can be given as mesh.global_parameters,
                    will maybe change later
    param_resolver: a resolver function in case some instances have parameters
                    different from those in global_parameters, e.g., some
                    facets have different surface_tension 
3. if no energy is given to an element then default energy will be added:
    facet - surface tension energy, for tension-less membranes one should set the  
    surface_tension to 0.
    body - volume_stiffness which is only relevant if there is target_volume.

4. Inheritance rules:
    4.1 child facets inherit all energy and constraints of parent facet
    4.2 split edges inherit constraints of parent edge
    4.3 middle edges generated in the parent facet (between new vertices) only
        inherit constraints defined at the facet level, since they are brand
        new (also applies to facets generated during polygonal refinement)
    4.4 new midpoint vertices will inherit constraints (including fixed) from
        their parent edge or facet. So fixed on edges and facets define the
        fixed attribute of their child vertices. 

5. options structure for input file, python dictionary:
    {"refine": true/false}
    {"constraints": ["constraint1", "constraint2"]} or {"constraints": "constraint1"}
    {"energy": ["energy1", "energy2"]} or {"energy": "energy"}
    Parameters can also be adjusted, e.g., {"surface_tension": 5} will override
        the default surface tension value of 1.0.

6. Volume enforcement modes (global_parameters):
    - `"volume_constraint_mode": "lagrange"` (default) projects gradients
      using body volume gradients; bodies auto-load the hard `volume`
      constraint module.
    - `"volume_constraint_mode": "penalty"` re-activates the quadratic volume
      energy (`modules/energy/volume.py`) so you get Evolver-style ``VOLCONST``
      behaviour without the hard constraint overhead.
    - `volume_projection_during_minimization` controls whether the geometric
      projection runs inside the line search (mostly for legacy penalty mode).
>>>>>>> c8cf4da3
<|MERGE_RESOLUTION|>--- conflicted
+++ resolved
@@ -1,4 +1,3 @@
-<<<<<<< HEAD
 # Membrane Solver Manual
 
 This document explains how to run the membrane solver, how to work with input
@@ -440,39 +439,6 @@
 When adding new energies or constraints, implement the appropriate
 `compute_energy_and_gradient` / `enforce_constraint` functions and update this
 manual accordingly before merging into `main`.
-=======
-Here I will take notes for the manual...
-
-1. energy modules are loaded once during input parsing
-2. modules have a strict naming and should end with a funcion "compute_energy_and_gradient()"
-    which takes these inputs: mesh, global_params, param_resolver 
-    mesh: geometric structure and data on the system
-    global_params: global parameters can be given as mesh.global_parameters,
-                    will maybe change later
-    param_resolver: a resolver function in case some instances have parameters
-                    different from those in global_parameters, e.g., some
-                    facets have different surface_tension 
-3. if no energy is given to an element then default energy will be added:
-    facet - surface tension energy, for tension-less membranes one should set the  
-    surface_tension to 0.
-    body - volume_stiffness which is only relevant if there is target_volume.
-
-4. Inheritance rules:
-    4.1 child facets inherit all energy and constraints of parent facet
-    4.2 split edges inherit constraints of parent edge
-    4.3 middle edges generated in the parent facet (between new vertices) only
-        inherit constraints defined at the facet level, since they are brand
-        new (also applies to facets generated during polygonal refinement)
-    4.4 new midpoint vertices will inherit constraints (including fixed) from
-        their parent edge or facet. So fixed on edges and facets define the
-        fixed attribute of their child vertices. 
-
-5. options structure for input file, python dictionary:
-    {"refine": true/false}
-    {"constraints": ["constraint1", "constraint2"]} or {"constraints": "constraint1"}
-    {"energy": ["energy1", "energy2"]} or {"energy": "energy"}
-    Parameters can also be adjusted, e.g., {"surface_tension": 5} will override
-        the default surface tension value of 1.0.
 
 6. Volume enforcement modes (global_parameters):
     - `"volume_constraint_mode": "lagrange"` (default) projects gradients
@@ -482,5 +448,4 @@
       energy (`modules/energy/volume.py`) so you get Evolver-style ``VOLCONST``
       behaviour without the hard constraint overhead.
     - `volume_projection_during_minimization` controls whether the geometric
-      projection runs inside the line search (mostly for legacy penalty mode).
->>>>>>> c8cf4da3
+      projection runs inside the line search (mostly for legacy penalty mode).